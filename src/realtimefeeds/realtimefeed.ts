import dbg from 'debug'
import WebSocket from 'ws'
<<<<<<< HEAD
import createHttpsProxyAgent, { HttpsProxyAgent } from 'https-proxy-agent'
=======
import { ClientRequestArgs } from 'http'
import createHttpsProxyAgent from 'https-proxy-agent'
>>>>>>> 90b58d7a
import { PassThrough, Writable } from 'stream'
import { once } from 'events'
import { ONE_SEC_IN_MS, optimizeFilters, wait } from '../handy'
import { getOptions } from '../options'
import { Exchange, Filter } from '../types'
<<<<<<< HEAD
import {parse} from 'url'
=======
import { parse } from 'url'

const options = getOptions()
>>>>>>> 90b58d7a

export type RealTimeFeed = {
  new (
    exchange: Exchange,
    filters: Filter<string>[],
    timeoutIntervalMS: number | undefined,
    onError?: (error: Error) => void
  ): RealTimeFeedIterable
}

let connectionCounter = 1

export type RealTimeFeedIterable = AsyncIterable<any>

export abstract class RealTimeFeedBase implements RealTimeFeedIterable {
  [Symbol.asyncIterator]() {
    return this._stream()
  }

  protected readonly debug: dbg.Debugger
  protected abstract readonly wssURL: string
  protected readonly throttleSubscribeMS: number = 0
  protected readonly manualSnapshotsBuffer: any[] = []
  private readonly _filters: Filter<string>[]
  private _receivedMessagesCount = 0
  private _ws?: WebSocket
  private _connectionId = connectionCounter++
<<<<<<< HEAD
  private _proxyAgent?: HttpsProxyAgent  
=======
  private _wsClientOptions: WebSocket.ClientOptions | ClientRequestArgs
>>>>>>> 90b58d7a

  constructor(
    protected readonly _exchange: string,
    filters: Filter<string>[],
    private readonly _timeoutIntervalMS: number | undefined,
    private readonly _onError?: (error: Error) => void
  ) {
    this._filters = optimizeFilters(filters)
    this.debug = dbg(`tardis-dev:realtime:${_exchange}`)
<<<<<<< HEAD
    var options = getOptions()    
    if (options.proxy) {
      var proxyOptions = parse(options.proxy)
      this._proxyAgent = createHttpsProxyAgent(proxyOptions)      
    }    
=======

    this._wsClientOptions = { perMessageDeflate: false, handshakeTimeout: 10 * ONE_SEC_IN_MS }

    if (options.proxy !== undefined) {
      this._wsClientOptions.agent = createHttpsProxyAgent(parse(options.proxy))
    }
>>>>>>> 90b58d7a
  }

  private async *_stream() {
    let staleConnectionTimerId
    let pingTimerId
    let retries = 0

    while (true) {
      try {
        const subscribeMessages = this.mapToSubscribeMessages(this._filters)

        const wssUrlOverride = process.env[`WSS_URL_${this._exchange.toUpperCase()}`]
        const finalWssUrl = wssUrlOverride !== undefined ? wssUrlOverride : this.wssURL

        this.debug('(connection id: %d) estabilishing connection to %s', this._connectionId, finalWssUrl)

        this.debug(
          '(connection id: %d) provided filters: %o mapped to subscribe messages: %o',
          this._connectionId,
          this._filters,
          subscribeMessages
        )
<<<<<<< HEAD
        
        var clientOptions: WebSocket.ClientOptions = { perMessageDeflate: false, handshakeTimeout: 10 * ONE_SEC_IN_MS }
        if (this._proxyAgent) {          
          clientOptions['agent'] = this._proxyAgent
        }        
        this._ws = new WebSocket(finalWssUrl, clientOptions)
=======

        this._ws = new WebSocket(finalWssUrl, this._wsClientOptions)
>>>>>>> 90b58d7a
        this._ws.onopen = this._onConnectionEstabilished
        this._ws.onclose = this._onConnectionClosed

        staleConnectionTimerId = this._monitorConnectionIfStale()
        pingTimerId = this._sendPeriodicPing()

        const realtimeMessagesStream = (WebSocket as any).createWebSocketStream(this._ws, {
          readableObjectMode: true, // othwerwise we may end up with multiple messages returned by stream in single iteration
          readableHighWaterMark: 8096 // since we're in object mode, let's increase hwm a little from default of 16 messages buffered
        }) as AsyncIterableIterator<Buffer>

        for await (let message of realtimeMessagesStream) {
          if (this.decompress !== undefined) {
            message = this.decompress(message)
          }

          const messageDeserialized = JSON.parse(message as any)

          if (this.messageIsError(messageDeserialized)) {
            throw new Error(`Received error message:${message.toString()}`)
          }

          // exclude heaartbeat messages from  received messages counter
          // connection could still be stale even if only heartbeats are provided without any data
          if (this.messageIsHeartbeat(messageDeserialized) === false) {
            this._receivedMessagesCount++
          }

          this.onMessage(messageDeserialized)

          yield messageDeserialized

          if (retries > 0) {
            // reset retries counter as we've received correct message from the connection
            retries = 0
          }

          if (this.manualSnapshotsBuffer.length > 0) {
            for (let snapshot of this.manualSnapshotsBuffer) {
              yield snapshot
            }

            this.manualSnapshotsBuffer.length = 0
          }
        }

        // clear monitoring connection timer and notify about disconnect
        if (staleConnectionTimerId !== undefined) {
          clearInterval(staleConnectionTimerId)
        }
        yield { __disconnect__: true }
      } catch (error) {
        if (this._onError !== undefined) {
          this._onError(error)
        }

        retries++

        const MAX_DELAY = 16 * 1000
        const isRateLimited = error.message.includes('429')

        let delay
        if (isRateLimited) {
          delay = MAX_DELAY * retries
        } else {
          delay = Math.pow(2, retries - 1) * 1000

          if (delay > MAX_DELAY) {
            delay = MAX_DELAY
          }
        }

        this.debug(
          '(connection id: %d) %s real-time feed connection error, retries count: %d, next retry delay: %dms, rate limited: %s error message: %o',
          this._connectionId,
          this._exchange,
          retries,
          delay,
          isRateLimited,
          error
        )

        // clear monitoring connection timer and notify about disconnect
        if (staleConnectionTimerId !== undefined) {
          clearInterval(staleConnectionTimerId)
        }
        yield { __disconnect__: true }

        await wait(delay)
      } finally {
        // stop timers
        if (staleConnectionTimerId !== undefined) {
          clearInterval(staleConnectionTimerId)
        }

        if (pingTimerId !== undefined) {
          clearInterval(pingTimerId)
        }
      }
    }
  }

  protected send(msg: any) {
    if (this._ws === undefined) {
      return
    }
    if (this._ws.readyState !== WebSocket.OPEN) {
      return
    }
    this._ws.send(JSON.stringify(msg))
  }

  protected abstract mapToSubscribeMessages(filters: Filter<string>[]): any[]

  protected abstract messageIsError(message: any): boolean

  protected messageIsHeartbeat(_msg: any) {
    return false
  }

  protected async provideManualSnapshots(_filters: Filter<string>[], _shouldCancel: () => boolean) {}

  protected onMessage(_msg: any) {}

  protected onConnected() {}

  protected decompress?: (msg: any) => Buffer

  private _monitorConnectionIfStale() {
    if (this._timeoutIntervalMS === undefined || this._timeoutIntervalMS === 0) {
      return
    }

    // set up timer that checks against open, but stale connections that do not return any data
    return setInterval(() => {
      if (this._ws === undefined) {
        return
      }

      if (this._receivedMessagesCount === 0) {
        this.debug(
          '(connection id: %d) did not received any messages within %d ms timeout, terminating connection...',
          this._connectionId,
          this._timeoutIntervalMS
        )
        this._ws!.terminate()
      }
      this._receivedMessagesCount = 0
    }, this._timeoutIntervalMS)
  }

  private _sendPeriodicPing() {
    return setInterval(() => {
      if (this._ws === undefined || this._ws.readyState !== WebSocket.OPEN) {
        return
      }

      this._ws.ping()
    }, 5 * ONE_SEC_IN_MS)
  }

  private _onConnectionEstabilished = async () => {
    try {
      const subscribeMessages = this.mapToSubscribeMessages(this._filters)

      let symbolsCount = this._filters.reduce((prev, curr) => {
        if (curr.symbols !== undefined) {
          for (const symbol of curr.symbols) {
            prev.add(symbol)
          }
        }
        return prev
      }, new Set<string>()).size

      for (const message of subscribeMessages) {
        this.send(message)
        if (this.throttleSubscribeMS > 0) {
          await wait(this.throttleSubscribeMS)
        }
      }

      this.debug('(connection id: %d) estabilished connection', this._connectionId)

      this.onConnected()

      //wait before fetching snapshots until we're sure we've got proper connection estabilished (received some messages)
      while (this._receivedMessagesCount < symbolsCount * 2) {
        await wait(100)
      }
      // wait a second just in case before starting fetching the snapshots
      await wait(1 * ONE_SEC_IN_MS)

      if (this._ws!.readyState === WebSocket.CLOSED) {
        return
      }

      await this.provideManualSnapshots(this._filters, () => this._ws!.readyState === WebSocket.CLOSED)
    } catch (e) {
      this.debug('(connection id: %d) providing manual snapshots error: %o', this._connectionId, e)
      this._ws!.emit('error', e)
    }
  }

  private _onConnectionClosed = (event: WebSocket.CloseEvent) => {
    this.debug('(connection id: %d) connection closed %s', this._connectionId, event.reason)
  }
}

export abstract class MultiConnectionRealTimeFeedBase implements RealTimeFeedIterable {
  constructor(
    private readonly _exchange: string,
    private readonly _filters: Filter<string>[],
    private readonly _timeoutIntervalMS: number | undefined,
    private readonly _onError?: (error: Error) => void
  ) {}

  [Symbol.asyncIterator]() {
    return this._stream()
  }

  private async *_stream() {
    const combinedStream = new PassThrough({
      objectMode: true,
      highWaterMark: 8096
    })

    const realTimeFeeds = this._getRealTimeFeeds(this._exchange, this._filters, this._timeoutIntervalMS, this._onError)

    for (const realTimeFeed of realTimeFeeds) {
      // iterate over separate real-time feeds and write their messages into combined stream
      ;(async function writeMessagesToCombinedStream() {
        for await (const message of realTimeFeed) {
          if (combinedStream.destroyed) {
            return
          }

          if (!combinedStream.write(message))
            // Handle backpressure on write
            await once(combinedStream, 'drain')
        }
      })()
    }

    for await (const message of combinedStream) {
      yield message
    }
  }

  protected abstract _getRealTimeFeeds(
    exchange: string,
    filters: Filter<string>[],
    timeoutIntervalMS?: number,
    onError?: (error: Error) => void
  ): IterableIterator<RealTimeFeedIterable>
}

export abstract class PoolingClientBase implements RealTimeFeedIterable {
  protected readonly debug: dbg.Debugger
  private _tid: NodeJS.Timeout | undefined = undefined
  constructor(exchange: string, private readonly _poolingIntervalSeconds: number) {
    this.debug = dbg(`tardis-dev:pooling-client:${exchange}`)
  }

  [Symbol.asyncIterator]() {
    return this._stream()
  }

  protected abstract poolDataToStream(outputStream: Writable): Promise<void>

  private async _startPooling(outputStream: Writable) {
    const timeoutInterval = this._poolingIntervalSeconds * ONE_SEC_IN_MS

    const pool = async () => {
      try {
        await this.poolDataToStream(outputStream)
      } catch (e) {
        this.debug('pooling error %o', e)
      }
    }

    const poolAndSchedule = () => {
      pool().then(() => {
        if (!outputStream.destroyed) {
          this._tid = setTimeout(poolAndSchedule, timeoutInterval)
        }
      })
    }
    poolAndSchedule()
  }

  private async *_stream() {
    const stream = new PassThrough({
      objectMode: true,
      highWaterMark: 1024
    })

    this._startPooling(stream)

    this.debug('pooling started')

    try {
      for await (const message of stream) {
        yield message
      }
    } finally {
      if (this._tid !== undefined) {
        clearInterval(this._tid)
      }

      this.debug('pooling finished')
    }
  }
}<|MERGE_RESOLUTION|>--- conflicted
+++ resolved
@@ -1,23 +1,15 @@
 import dbg from 'debug'
 import WebSocket from 'ws'
-<<<<<<< HEAD
-import createHttpsProxyAgent, { HttpsProxyAgent } from 'https-proxy-agent'
-=======
 import { ClientRequestArgs } from 'http'
 import createHttpsProxyAgent from 'https-proxy-agent'
->>>>>>> 90b58d7a
 import { PassThrough, Writable } from 'stream'
 import { once } from 'events'
 import { ONE_SEC_IN_MS, optimizeFilters, wait } from '../handy'
 import { getOptions } from '../options'
 import { Exchange, Filter } from '../types'
-<<<<<<< HEAD
-import {parse} from 'url'
-=======
 import { parse } from 'url'
 
 const options = getOptions()
->>>>>>> 90b58d7a
 
 export type RealTimeFeed = {
   new (
@@ -45,11 +37,7 @@
   private _receivedMessagesCount = 0
   private _ws?: WebSocket
   private _connectionId = connectionCounter++
-<<<<<<< HEAD
-  private _proxyAgent?: HttpsProxyAgent  
-=======
   private _wsClientOptions: WebSocket.ClientOptions | ClientRequestArgs
->>>>>>> 90b58d7a
 
   constructor(
     protected readonly _exchange: string,
@@ -59,20 +47,12 @@
   ) {
     this._filters = optimizeFilters(filters)
     this.debug = dbg(`tardis-dev:realtime:${_exchange}`)
-<<<<<<< HEAD
-    var options = getOptions()    
-    if (options.proxy) {
-      var proxyOptions = parse(options.proxy)
-      this._proxyAgent = createHttpsProxyAgent(proxyOptions)      
-    }    
-=======
 
     this._wsClientOptions = { perMessageDeflate: false, handshakeTimeout: 10 * ONE_SEC_IN_MS }
 
     if (options.proxy !== undefined) {
       this._wsClientOptions.agent = createHttpsProxyAgent(parse(options.proxy))
     }
->>>>>>> 90b58d7a
   }
 
   private async *_stream() {
@@ -95,17 +75,8 @@
           this._filters,
           subscribeMessages
         )
-<<<<<<< HEAD
-        
-        var clientOptions: WebSocket.ClientOptions = { perMessageDeflate: false, handshakeTimeout: 10 * ONE_SEC_IN_MS }
-        if (this._proxyAgent) {          
-          clientOptions['agent'] = this._proxyAgent
-        }        
-        this._ws = new WebSocket(finalWssUrl, clientOptions)
-=======
 
         this._ws = new WebSocket(finalWssUrl, this._wsClientOptions)
->>>>>>> 90b58d7a
         this._ws.onopen = this._onConnectionEstabilished
         this._ws.onclose = this._onConnectionClosed
 
