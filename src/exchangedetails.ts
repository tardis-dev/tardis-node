--- conflicted
+++ resolved
@@ -1,31 +1,11 @@
-<<<<<<< HEAD
-import got, { OptionsOfTextResponseBody } from 'got'
-=======
 import { httpClient } from './handy'
->>>>>>> 90b58d7a
 import { getOptions } from './options'
 import { Exchange, FilterForExchange } from './types'
 import { HttpsProxyAgent } from 'https-proxy-agent'
 
 export async function getExchangeDetails<T extends Exchange>(exchange: T) {
   const options = getOptions()
-<<<<<<< HEAD
-  var httpRequestOpts: OptionsOfTextResponseBody = {}  
-  if(options.proxy) {
-    var agent = new HttpsProxyAgent(options.proxy)
-    httpRequestOpts = {
-      agent: {
-        https: agent
-      }
-    }  
-  }
-  
-  const exchangeDetails = await got.get(`${options.endpoint}/exchanges/${exchange}`, httpRequestOpts).json()
-=======
-
   const exchangeDetails = await httpClient.get(`${options.endpoint}/exchanges/${exchange}`).json()
-
->>>>>>> 90b58d7a
   return exchangeDetails as ExchangeDetails<T>
 }
 
